--- conflicted
+++ resolved
@@ -257,12 +257,8 @@
 	use super::*;
 
 	#[test]
-	fn test_char_p_to_string() {
-<<<<<<< HEAD
-		let s = CString::new("foo").unwrap();
-=======
-		let s = ffi::CString::new("foo").unwrap_or_else(|_| unreachable!());
->>>>>>> 0efd0822
+	fn test_char_p_to_string() 
+		let s = CString::new("foo").unwrap_or_else(|_| unreachable!());
 		let ptr = s.as_c_str().as_ptr();
 		assert_eq!("foo", char_p_to_string(ptr).expect("failed to convert string"));
 	}
