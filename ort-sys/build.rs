--- conflicted
+++ resolved
@@ -5,11 +5,8 @@
 
 const ORT_ENV_STRATEGY: &str = "ORT_STRATEGY";
 const ORT_ENV_SYSTEM_LIB_LOCATION: &str = "ORT_LIB_LOCATION";
-<<<<<<< HEAD
 const ORT_ENV_SYSTEM_LIB_PROFILE: &str = "ORT_LIB_PROFILE";
-=======
-#[cfg(feature = "download-binaries")]
->>>>>>> dc309c0d
+#[cfg(feature = "download-binaries")]
 const ORT_EXTRACT_DIR: &str = "onnxruntime";
 
 macro_rules! incompatible_providers {
@@ -58,15 +55,9 @@
 }
 
 #[cfg(feature = "download-binaries")]
-<<<<<<< HEAD
-fn extract_tzs(buf: &[u8], output: &Path) {
-	let buf: io::BufReader<&[u8]> = io::BufReader::new(buf);
-	let tar = ruzstd::StreamingDecoder::new(buf).unwrap();
-=======
 fn extract_tgz(buf: &[u8], output: &Path) {
 	let buf: std::io::BufReader<&[u8]> = std::io::BufReader::new(buf);
 	let tar = flate2::read::GzDecoder::new(buf);
->>>>>>> dc309c0d
 	let mut archive = tar::Archive::new(tar);
 	archive.unpack(output).unwrap();
 }
